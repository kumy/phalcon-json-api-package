--- conflicted
+++ resolved
@@ -1,21 +1,12 @@
 # phalcon-json-api-package
 A composer package designed to help you create a JSON:API in Phalcon
 
-<<<<<<< HEAD
-What happens when a PHP developer wants to create an api to drive their client-side SPA?  Well you start with [Phalcon](http://phalconphp.com/en/) (A modern, super fast framework), loosely follow the [JSON:API](http://jsonapi.org/) spec, and package it up for [Composer](https://getcomposer.org/).  The result is the phalcon-json-api package (herafter referred to as the API) so enjoy.
-
-# System Requirements
-- Phalcon 2.x
-- SQL persistance layer (ie. MYSQL, MariaDB).  Make sure the database is supported by [Phalcon's Databse Abstraction Layer](https://docs.phalconphp.com/en/2.0.0/reference/db.html).
-- PHP Version 5.5 or greater?
-=======
 What happens when a PHP developer wants to create an API to drive their client-side SPA?  Well you start with [Phalcon](http://phalconphp.com/en/) (A modern super fast framework) loosely follow the [JSON:API](http://jsonapi.org/) and package it up for [Composer](https://getcomposer.org/).  The result is the phalcon-json-api package (herafter referred to as the API) so enjoy.
 
 # System Requirements
 - Phalcon 3.x
 - SQL persistance layer (ie. MYSQL, MariaDB)  Make sure the database is supported by [Phalcon's Database Abstraction Layer](https://docs.phalconphp.com/en/latest/reference/db.html).
 - PHP Version 7+
->>>>>>> 7c910711
 
 # Release Notes
 Read up on the latest plans for the API [here](https://github.com/gte451f/phalcon-json-api-package/wiki/Release-Plans).
