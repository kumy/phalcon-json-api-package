--- conflicted
+++ resolved
@@ -1,25 +1,3 @@
-<<<<<<< HEAD
-{   
-    "name": "gte451f/phalcon-json-api-package",
-    "description": "A set of tools designed for use in a Phalcon application to make a RESTish API",
-    "keywords": ["phalcon","json-api","json","api","rest","restful"],
-    "license": "GNU GPL v3",
-    "authors": [
-        {
-            "name": "Jim",
-            "email": "jim.jenkins.iv@gmail.com",
-            "role": "Creator"
-        }
-    ],
-    "require": {
-        "php": ">=5.4.0",
-        "jsanc623/phpbenchtime": "dev-master"
-    },
-    "autoload": {
-        "psr-4": {
-            "PhalconRest\\": "src/"
-        }
-=======
 {
   "name": "gte451f/phalcon-json-api-package",
   "description": "A set of tools designed for use in a Phalcon application to make a RESTish API",
@@ -37,7 +15,6 @@
       "name": "Jim",
       "email": "jim.jenkins.iv@gmail.com",
       "role": "Creator"
->>>>>>> 7c910711
     }
   ],
   "require": {
