<<<<<<< HEAD
{
  "name": "gte451f/phalcon-json-api-package",
  "description": "A set of tools designed for use in a Phalcon application to make a RESTish API",
  "keywords": [
    "gte451f phalcon json api rest"
  ],
  "license": "GNU GPL v3",
  "authors": [
    {
      "name": "Jim",
      "email": "jim.jenkins.iv@gmail.com",
      "role": "Creator"
=======
{   
    "name": "gte451f/phalcon-json-api-package",
    "description": "A set of tools designed for use in a Phalcon application to make a RESTish API",
    "keywords": ["phalcon","json-api","json","api","rest","restful"],
    "license": "GNU GPL v3",
    "authors": [
        {
            "name": "Jim",
            "email": "jim.jenkins.iv@gmail.com",
            "role": "Creator"
        }
    ],
    "require": {
        "php": ">=5.4.0",
        "jsanc623/phpbenchtime": "dev-master"
    },
    "require-dev": {
        "raveren/kint": "^1.0"
    },
    "autoload": {
        "psr-4": {
            "PhalconRest\\": "src/"
        }
>>>>>>> 7c24670d
    }
  ],
  "require": {
    "php": ">=5.4.0"
  },
  "autoload": {
    "psr-4": {
      "PhalconRest\\": "src/"
    }
  }
}<|MERGE_RESOLUTION|>--- conflicted
+++ resolved
@@ -1,17 +1,3 @@
-<<<<<<< HEAD
-{
-  "name": "gte451f/phalcon-json-api-package",
-  "description": "A set of tools designed for use in a Phalcon application to make a RESTish API",
-  "keywords": [
-    "gte451f phalcon json api rest"
-  ],
-  "license": "GNU GPL v3",
-  "authors": [
-    {
-      "name": "Jim",
-      "email": "jim.jenkins.iv@gmail.com",
-      "role": "Creator"
-=======
 {   
     "name": "gte451f/phalcon-json-api-package",
     "description": "A set of tools designed for use in a Phalcon application to make a RESTish API",
@@ -35,7 +21,6 @@
         "psr-4": {
             "PhalconRest\\": "src/"
         }
->>>>>>> 7c24670d
     }
   ],
   "require": {
