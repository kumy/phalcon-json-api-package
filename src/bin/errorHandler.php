--- conflicted
+++ resolved
@@ -21,65 +21,6 @@
  * TODO: Improve this.
  * TODO: Kept here due to dependency on $app
  */
-<<<<<<< HEAD
-set_exception_handler(function (\Exception $exception) use ($app, $config) {
-    // $config = $di->get('config');
-
-    // those exceptions's send method provides the correct response headers and body
-    if ($exception instanceof HTTPException || $exception instanceof ValidationException) {
-        $exception->send();
-        error_log($exception);
-        // end early to make sure nothing else gets in the way of delivering response
-        return;
-    }
-
-    // seems like this is only run when an unexpected exception occurs
-    if ($config['application']['debugApp'] == true) {
-        customErrorHandler($exception->getCode(), $exception->getMessage(), $exception->getFile(), $exception->getLine(), $exception, 'Unexpected '.get_class($exception));
-    }
-});
-
-/**
- * custom error handler function to always return 500 on errors
- *
- * @param $errno
- * @param $errstr
- * @param $errfile
- * @param $errline
- * @param mixed $context
- * @param string $title
- */
-function customErrorHandler($errno, $errstr, $errfile, $errline, $context = null, $title = 'Fatal Error Occurred')
-{
-    // clean any pre-existing error text output to the screen
-    ob_clean();
-
-    $errorReport = new stdClass();
-    $errorReport->id = 'root API package error handler';
-    $errorReport->code = $errno;
-    $errorReport->title = is_string($title)? $title : 'Fatal Error Occurred and bad $title given';
-    $errorReport->detail = $errstr;
-
-    if ($context instanceof Exception) {
-        if ($previous = $context->getPrevious()) {
-            $errorReport->context = '[Previous] '.(string)$previous; //todo: could recurse the creation of exception details
-        } else {
-            $errorReport->context = null;
-        }
-        $backTrace = explode("\n", $context->getTraceAsString());
-        array_walk($backTrace, function(&$line) { $line = preg_replace('/^#\d+ /', '', $line); });
-    } else {
-        $errorReport->context = $context;
-        $backTrace = debug_backtrace(true, 5); //FIXME: shouldn't backtrace be shown only in debug mode?
-    }
-
-    // generates a simplified backtrace
-    $backTraceLog = [];
-    foreach ($backTrace as $record) {
-        // clean out args since these can cause recursion problems and isn't all that valuable anyway
-        if (isset($record['args'])) {
-            unset($record['args']);
-=======
 set_exception_handler(function (\Throwable $thrown) use ($app, $config, $di) {
 
     // if the application throws an HTTPException, DatabaseException or ValidationException
@@ -100,7 +41,6 @@
 
         if ($thrown->getPrevious()) {
             $errorStore->context = '[Previous] ' . (string)$thrown->getPrevious();
->>>>>>> 7c910711
         }
 
         // push to result
