--- conflicted
+++ resolved
@@ -3,17 +3,9 @@
 
 // Factory Default loads all services by default....
 use Phalcon\DI;
-<<<<<<< HEAD
-use Phalcon\Loader;
-
-
-// PhalconRest libraries
-use PhalconRest\API\Request as Request;
-=======
 
 // PhalconRest libraries
 use PhalconRest\Request\Request as Request;
->>>>>>> 7c910711
 use PhalconRest\Util\Inflector;
 
 // for password and credit card encryption
@@ -29,11 +21,6 @@
  * and we will insert it into all of our controllers.
  * @var $di DI\FactoryDefault\Cli|DI\FactoryDefault
  */
-<<<<<<< HEAD
-
-$di = (PHP_SAPI == 'cli')? new DI\FactoryDefault\Cli : new DI\FactoryDefault;
-=======
->>>>>>> 7c910711
 
 $di = (PHP_SAPI == 'cli') ? new DI\FactoryDefault\Cli : new DI\FactoryDefault;
 
