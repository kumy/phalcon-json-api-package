--- conflicted
+++ resolved
@@ -118,24 +118,11 @@
             switch ($type) {
                 // structure to always join in belongsTo just in case the query filters by a related field
                 case Relation::BELONGS_TO:
-<<<<<<< HEAD
-                    // process feature flag for belongsTo
-                    // attempt to join "simple" in side loaded belongsTo records that do not themselves have parents
-                    if (array_deep_key($config, 'feature_flags.fastBelongsTo')) {
-                        // create both sides of the join
-                        $left = "[$alias]." . $relation->getReferencedFields();
-                        $right = $modelNameSpace . $this->model->getModelName() . '.' . $relation->getFields();
-                        // create and alias join
-                        $query->leftJoin($referencedModel, "$left = $right", $alias);
-                        $columns[] = "[$alias].*";
-                    }
-=======
                     // create both sides of the join
                     $left = "[$alias]." . $relation->getReferencedFields();
                     $right = $modelNameSpace . $this->model->getModelName() . '.' . $relation->getFields();
                     // create and alias join
                     $query->leftJoin($referencedModel, "$left = $right", $alias);
->>>>>>> 7c910711
                     break;
 
                 case Relation::HAS_ONE:
@@ -149,11 +136,7 @@
                     $columns[] = "[$alias].*";
                     break;
 
-<<<<<<< HEAD
-                    // stop processing these types of joins with the main query.  They might return "n" number of related records
-=======
                 // stop processing these types of joins with the main query.  They might return "n" number of related records
->>>>>>> 7c910711
 //                case Relation::HAS_MANY_THROUGH:
 //                    $alias2 = $alias . '_intermediate';
 //                    $left1 = $modelNameSpace . $this->model->getModelName() . '.' . $relation->getFields();
@@ -168,15 +151,12 @@
                 default:
                     $this->di->get('logger')->warning("Relationship was ignored during join: {$this->model->getModelName()}.$alias, type #$type");
             }
-<<<<<<< HEAD
-=======
 
             // attempt to join in side loaded belongsTo records
             // add all parent AND hasOne joins to the column list
             if ($type == Relation::BELONGS_TO) {
                 $columns[] = "[$alias].*";
             }
->>>>>>> 7c910711
         }
         $query->columns($columns);
         return $query;
@@ -272,20 +252,14 @@
                                 $marker = 'marker' . $count;
                                 $operator = $this->determineWhereOperator($fieldValue);
                                 $newFieldValue = $this->processFieldValue($fieldValue, $operator);
-<<<<<<< HEAD
-=======
-
->>>>>>> 7c910711
+
                                 if ($operator === 'IS NULL') {
                                     $queryArr[] = "$fieldName $operator";
                                 } else {
                                     $queryArr[] = "$fieldName $operator :$marker:";
                                     $valueArr[$marker] = $newFieldValue;
                                 }
-<<<<<<< HEAD
-=======
-
->>>>>>> 7c910711
+
                                 $count++;
                             }
                         }
