<?php
namespace PhalconRest\API;

use \PhalconRest\Exception\HTTPException;

/**
 * Same base controller but checks for a valid token if security is enabled
 * otherwise it proceeds to the baseController
 */
class SecureController extends BaseController
{

    public function __construct($parseQueryString = true)
    {
        $config = $this->getDI()->get('config');
<<<<<<< HEAD
=======
        $auth = $this->getDI()->get('auth');
>>>>>>> 7c24670d

        switch ($config['security']) {
            case true:
                $headerToken = $this->request->getHeader("X_AUTHORIZATION");
                $queryParamToken = $this->getDI()
                    ->get('request')
                    ->getQuery("token");

                $postedParamToken = $this->getDI()
                    ->get('request')
                    ->getPost("token");

                // try to read in from header first, otherwise attempt to read in from query param
                if ($headerToken !== "") {
                    $token = $headerToken;
                } elseif (!is_null($queryParamToken)) {
                    $token = $queryParamToken;
                } elseif (!is_null($postedParamToken)) {
                    $token = $postedParamToken;
                    unset($_POST["token"]);
                } else {
                    $token = "";
                }

                $token = trim(str_ireplace("Token: ", '', $token));
                if (strlen($token) < 30) {
                    throw new HTTPException("Bad token supplied", 401, array(
                        'dev' => 'Supplied Token: ' . $token,
                        'code' => '0273497957'
                    ));
                }
<<<<<<< HEAD

=======
>>>>>>> 7c24670d
                // check for a valid session
                if ($auth->isLoggedIn($token)) {
                    // get the security service object
                    $securityService = $this->getDI()->get('securityService');
                    // run security check
                    $this->securityCheck($securityService);
                    parent::__construct($parseQueryString);
                } else {
                    throw new HTTPException("Unauthorized, please authenticate first.", 401, array(
                        'dev' => "Must be authenticated to access.",
                        'code' => '30945680384502037'
                    ));
                }
                break;

            case false:
                // if security is off, then create a fake user profile
                // todo figure out a way to do this w/o this assumption
                // notice the specific requirement to a client application
                if ($auth->isLoggedIn('HACKYHACKERSON')) {
                    // get the security service object
                    $securityService = $this->getDI()->get('securityService');
                    // run security check
                    $this->securityCheck($securityService);
                    parent::__construct($parseQueryString);
                } else {
                    throw new HTTPException("Security False is not loading a valid user.", 401, array(
                        'dev' => "The authenticator isn't loading a valid user.",
                        'code' => '23749873490704'
                    ));
                }
                break;

            default:
                throw new HTTPException("Bad security value supplied", 500, array(
                    'code' => '280273409724075'
                ));
                break;
        }
    }

    /**
     * This is a method that is to be defined in classes that extend \PhalconRest\API\SecureController
     *
     * @param object $securityService
     * @return boolean
     */
    protected function securityCheck($securityService)
    {
        return true;
    }
}<|MERGE_RESOLUTION|>--- conflicted
+++ resolved
@@ -13,10 +13,7 @@
     public function __construct($parseQueryString = true)
     {
         $config = $this->getDI()->get('config');
-<<<<<<< HEAD
-=======
         $auth = $this->getDI()->get('auth');
->>>>>>> 7c24670d
 
         switch ($config['security']) {
             case true:
@@ -48,10 +45,6 @@
                         'code' => '0273497957'
                     ));
                 }
-<<<<<<< HEAD
-
-=======
->>>>>>> 7c24670d
                 // check for a valid session
                 if ($auth->isLoggedIn($token)) {
                     // get the security service object
