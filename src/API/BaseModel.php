<?php
namespace PhalconRest\API;

<<<<<<< HEAD
use PhalconRest\Util\ValidationException;

=======
>>>>>>> 584e41d0
/**
 * placeholder for future work
 *
 * @author jjenkins
 *
 */
class BaseModel extends \Phalcon\Mvc\Model
{

    /**
     * singular name of the model
     *
     * @var string|null
     */
    protected $singularName = NULL;

    /**
     * essentially the name of the model
     *
     * @var string|null
     */
    protected $pluralName = NULL;

    /**
     * store a models primary key name in this property
     *
     * @var string
     */
    public $primaryKeyName;

    /**
     * store the actual pkid value as soon as we get a lock on it
     *
     * @var mixed probably an int
     */
    public $primaryKeyValue;

    /**
     * the underlying table name
     * as singular
     *
     * @var string
     */
    public $singularTableName;

    /**
     * the underlyting table name as plural
     *
     * @var string
     */
    public $pluralTableName;

    /**
     * store the full path to this model
     *
     * @var string|null
     */
    private $modelNameSpace = NULL;

    /**
     * list of relationships?
     *
     * @var array
     */
    private $relationships = null;

    /**
     * hold a list of MODEL columns that can be published to the api
     * this array is not directly modified but rather inferred
     * should work, even when side-loading data
     * should not store parent columns
     *
     * start as null to detect and only load once
     * all columns - block columns = allow columns
     *
     * @var array
     */
    private $allowColumns = NULL;

    /**
     * hold a list of MODEL columns that are to be blocked by the api
     * modify this list to prevent sensitive columns from being displayed
     *
     * a null value means block columns haven't been loaded yet
     * an array represents loaded blockColumns
     *
     * @var mixed
     */
    private $blockColumns = null;

    /**
     * The table this model depends on for it's existence
     * A give away is when the PKID for this model references the parent PKID
     * in the parent model
     *
     * a parent model effectively merges this table into the child table
     * as a consequence, parent table columns are displayed when requesting a child end point
     *
     * child models should not block these fields from displaying,
     * instead go to the parent model and block them from there
     *
     * @var boolean|string
     */
    public static $parentModel = FALSE;

    /**
     * store one or more parent models that this entity
     * should merge into the final resource
     *
     * this basically caches the list of models this model should merge in,
     * include a grand-parent model and grand-grand parent
     * stores basic model names, not name spaces
     *
     * @var boolean|array
     */
    private $parentModels = null;

    /**
     * BaseModel property that allows for the original {@link \Phalcon\Mvc\Model::save()} behavior: return false on errors.
     * By default this class' {@link save()} implementation throws ValidationException on errors.
     * @see save()
     * @var bool
     */
    public static $throwOnSave = true;

    /**
     * Instance counterpart of {@link $throwOnSave}. Resets to true after one save() call.
     * @see $throwOnSave
     * @see throwOnNextSave()
     * @see save()
     * @var bool
     */
    public $throwOnNextSave = true;

    /**
     * auto populate a few key values
     */
    public function initialize()
    {
        $this->loadBlockColumns();
    }

    /**
     * provided to lazy load the model's name
     *
     * @param string $type singular|plural
     * @return string
     */
    public function getModelName($type = 'plural')
    {
        if ($type == 'plural') {
            if (isset($this->pluralName)) {
                return $this->pluralName;
            } else {
                $config = $this->getDI()->get('config');
                $modelNameSpace = $config['namespaces']['models'];

                $name = get_class($this);
                $name = str_replace($modelNameSpace, '', $name);
                $this->pluralName = $name;
                return $this->pluralName;
            }
        }

        if ($type == 'singular') {
            if (!isset($this->singularName)) {
                $this->singularName = substr($this->getPluralName(), 0, strlen($this->getPluralName()) - 1);
            }
            return $this->singularName;
        }

        // todo throw and error here?
        return false;
    }

    /**
     * simple function to return the model's full name space
     * relies on getModelName
     * lazy load and cache result
     */
    public function getModelNameSpace()
    {
        if (!isset($this->modelNameSpace)) {
            $config = $this->getDI()->get('config');
            $nameSpace = $config['namespaces']['models'];
            $this->modelNameSpace = $nameSpace . $this->getModelName();
        }

        return $this->modelNameSpace;
    }

    /**
     * will return the primary key name for a given model
     *
     * @return string
     */
    public function getPrimaryKeyName()
    {
        if (!isset($this->primaryKeyName)) {
            // lazy load
            $memory = $this->getDI()->get('memory');
            $attributes = $memory->getPrimaryKeyAttributes($this);
            $attributeKey = $attributes[0];

            // adjust for colMaps if any are provided
            $colMap = $memory->getColumnMap($this);
            if (is_null($colMap)) {
                $this->primaryKeyName = $attributeKey;
            } else {
                $this->primaryKeyName = $colMap[$attributeKey];
            }
        }
        return $this->primaryKeyName;
    }

    /**
     * default behavior is to expect plural table names in schema
     *
     * @todo maybe we should be on the safe side and verify the argument, or return an error in the end if nothing happens?
     * @param string $type
     * @return string
     */
    public function getTableName($type = 'plural')
    {
        if ($type == 'plural') {
            if (isset($this->pluralTableName)) {
                return $this->pluralTableName;
            } else {
                $this->pluralTableName = $this->getSource();
                return $this->pluralTableName;
            }
        }

        if ($type == 'singular') {
            if (isset($this->singularTableName)) {
                return $this->singularTableName;
            } else {
                $tableName = $this->getTableName('plural');
                // not the smartest way to make a value singular
                $this->singularTableName = substr($tableName, 0, strlen($tableName) - 1);
                return $this->singularTableName;
            }
        }
    }

    /**
     * return the model's current primary key value
     * this is designed to work for a single model "record" and not a collection
     */
    public function getPrimaryKeyValue()
    {
        $key = $this->getPrimaryKeyName();
        return $this->$key;
    }

    /**
     * return all configured relations for a given model
     * use the supplied Relation library
     * @return Relation[]
     */
    public function getRelations()
    {
        if (!isset($this->relationships)) {
            $this->relationships = array();
            // load them manually
            $mm = $this->getModelsManager();
            $relationships = $mm->getRelations(get_class($this));
            // Temporary fix because $mm->getRelations() doesn't support hasManyToMany relations right now.
            // get them separately and merge them
            $mtmRelationships = $mm->getHasManyToMany($this);

            $relationships = array_merge($relationships, $mtmRelationships);

            foreach ($relationships as $relation) {
                // todo load custom relationship
                $this->relationships[] = new Relation($relation, $mm);
            }
        }
        return $this->relationships;
    }

    /**
     * get a particular relationship configured for this model
     *
     * @param $name
     * @return mixed either a relationship object or false
     */
    public function getRelation($name)
    {
        if (!isset($this->relationships)) {
            $relations = $this->getRelations();
        } else {
            $relations = $this->relationships;
        }

        foreach ($relations as $relation) {
            if ($relation->getAlias() == $name) {
                return $relation;
            }
        }
        return false;
    }

    /**
     * a hook to be run when initializing a model
     * write logic here to block columns
     *
     * could be a static list or something more dynamic
     */
    public function loadBlockColumns()
    {
        $blockColumns = [];
        $class = get_class($this);
        $parentModelName = $class::$parentModel;

        if ($parentModelName) {
            /** @var BaseModel $parentModel */
            $parentModelNameSpace = "\\PhalconRest\\Models\\" . $parentModelName;
            $parentModel = new $parentModelNameSpace();
            $blockColumns = $parentModel->getBlockColumns();

            // the parent model may return null, let's catch and change to an empty array
            // thus indicated that block columns have been "loaded" even if they are blank
            if ($blockColumns == null) {
                $blockColumns = [];
            }
        }
        $this->setBlockColumns($blockColumns, true);
    }

    /**
     * for a given array of column names, add them to the block list
     *
     * @param array $columnList
     *            a list of columns to block for this model
     * @param boolean $clear
     *            should the existing list of blockColums be cleared to an array
     *            this has the affect of initializing the list
     */
    public function setBlockColumns($columnList, $clear = false)
    {
        // reset it requested
        if ($clear) {
            $this->blockColumns = [];
        }

        foreach ($columnList as $column) {
            $this->blockColumns[] = $column;
        }
    }

    /**
     * basic getter for private property
     *
     * @param $includeParent boolean - Include all parent block columns?
     * @return mixed
     */
    public function getBlockColumns($includeParent = true)
    {
        // load columns if they haven't been loaded yet
        if ($this->blockColumns === null) {
            $this->loadBlockColumns();

        }
        $blockColumns = $this->blockColumns;


        // also load parent(s) columns if requested
        if ($includeParent) {
            $parentModel = $this->getParentModel(true);
            if ($parentModel) {
                /** @var BaseModel $parentModel */
                $parentModel = new $parentModel();
                $parentColumns = $parentModel->getBlockColumns(true);

                // the parent model may return null, let's catch and change to an empty array
                // thus indicating that block columns have been "loaded" even if they are blank
                if ($parentColumns == null) {
                    $parentColumns = [];
                }
                $blockColumns = array_merge($blockColumns, $parentColumns);
            }
        }

        // return block columns
        return $blockColumns;
    }

    /**
     * get the private notifyColumns property
     */
    public function getNotifyColumns()
    {
        return null;
    }

    /**
     * - return fields to be included when building a resource
     * - to be used from an entity
     * - works when side loading!
     * - will exclude any fields listed in $this->blockFields
     * - can also work with parent models
     *
     * @param boolean $nameSpace should the resulting array have a nameSpace prefix?
     * @param boolean $includeParent - should this function also include parent columns?
     * @return array
     */
    public function getAllowedColumns($nameSpace = true, $includeParent = true)
    {
        $allowColumns = [];

        // cache allowColumns to save us the work in subsequent calls
        if ($this->allowColumns == NULL) {
            // load block columns if uninitialized
            if ($this->blockColumns == null) {
                $this->loadBlockColumns();
            }

            // prefix namespace if requested
            if ($nameSpace) {
                $modelNameSpace = $this->getModelNameSpace() . '.';
            } else {
                $modelNameSpace = null;
            }

            $colMap = $this->getAllColumns(false);

            foreach ($colMap as $key => $value) {
                if (array_search($value, $this->blockColumns) === false) {
                    $allowColumns[] = $modelNameSpace . $value;
                }
            }
            $this->allowColumns = $allowColumns;
        }

        // give function the chance to re-merge in parent columns
        if ($includeParent) {
            $parentModel = $this->getParentModel(true);
            if ($parentModel) {
                /** @var BaseModel $parentModel */
                $parentModel = new $parentModel();
                $parentColumns = $parentModel->getAllowedColumns(false, $includeParent);

                // the parent model may return null, let's catch and change to an empty array
                // thus indicating that block columns have been "loaded" even if they are blank
                if ($parentColumns == null) {
                    $parentColumns = [];
                }
                $allowColumns = array_merge($allowColumns, $parentColumns);
            }
        }
        return $allowColumns;
    }

    /**
     * return what should be a full set of columns for the model
     * if requested, return parent columns as well
     *
     * @todo sounds similar to getAllowedColumns() and loadBlockColumns()... maybe both could be merged and get DRY?
     * @param bool $includeParent - should the list include parent columns?
     * @return array
     */
    public function getAllColumns($includeParent = true)
    {
        // build a list of columns for this model
        $metaData = $this->getDI()->get('memory');
        $colMap = $metaData->getColumnMap($this);
        if (is_null($colMap)) {
            // but if it isn't present, fall back to attributes
            $colMap = $metaData->getAttributes($this);
        }

        if ($includeParent) {
            $parentModel = $this->getParentModel(true);
            if ($parentModel) {
                /** @var BaseModel $parentModel */
                $parentModel = new $parentModel();
                $parentColumns = $parentModel->getAllColumns(true);

                // the parent model may return null, let's catch and change to an empty array
                // thus indicating that block columns have been "loaded" even if they are blank
                if ($parentColumns == null) {
                    $parentColumns = [];
                }
                $colMap = array_merge($colMap, $parentColumns);
            }
        }
        return $colMap;
    }

    /**
     * ask this entity for all parents from the model and up the chain
     * lazy load and cache
     *
     * @param bool $withNamespace
     * should the parent names be formatted as a full namespace?
     *
     * @return array|boolean list of parent models or false
     */
    public function getParentModels($withNamespace = false)
    {
        $modelNameSpace = null;

        // first load parentModels
        if (!isset($parentModels)) {
            /** @var BaseModel $path */
            $config = $this->getDI()->get('config');
            $modelNameSpace = $config['namespaces']['models'];
            $path = $modelNameSpace . $this->getModelName();
            $parents = array();

            $currentParent = $path::$parentModel;

            while ($currentParent) :
                $parents[] = $currentParent;
                $path = $modelNameSpace . $currentParent;
                $currentParent = $path::$parentModel;
            endwhile;
            $this->parentModels = $parents;
        }

        if (count($this->parentModels) == 0) {
            return false;
        }

        // reset name space if it was not asked for
        if (!$withNamespace) {
            $modelNameSpace = null;
        }

        $parents = [];
        foreach ($this->parentModels as $parent) {
            $parents[] = $modelNameSpace . $parent;
        }

        return $parents;
    }

    /**
     * get the model name or full namespace
     *
     * @param boolean $withNamespace return the namespace or just the name
     * @return mixed either a model namespace or model name, false if not defined
     */
    public function getParentModel($withNamespace = false)
    {
        /** @var BaseModel $path */
        $config = $this->getDI()->get('config');
        $modelNameSpace = $config['namespaces']['models'];
        $path = $modelNameSpace . $this->getModelName();
        $parentModelName = $path::$parentModel;

        if (!$parentModelName) {
            return false;
        }

        return $withNamespace? $modelNameSpace . $parentModelName : $parentModelName;
    }

    /**
     * Overrides the original save method by throwing a ValidationException on save failures.
     * This behavior can be skipped all the times or once by using {@link $throwOnSave} and {@link $throwOnNextSave}.
     * @see $throwOnSave
     * @see $throwOnNextSave
     * @see \Phalcon\Mvc\Model::save()
     * @param null $data
     * @param null $whiteList
     * @return bool
     * @throws ValidationException
     */
    public function save($data = null, $whiteList = null)
    {
        $result = parent::save($data, $whiteList);
        // if the save failed, gather errors and return a validation failure if enabled

        if (!$this->throwOnNextSave) {
            $this->throwOnNextSave = true;
            return $result;
        } elseif (!self::$throwOnSave) {
            return $result;
        } else {
            if ($result == false) {
                throw new ValidationException("Validation Errors Encountered", [
                    'code' => '50986904809',
                    'dev' => 'BaseModel::save() failed'
                ], $this->getMessages());
            }

            return $result;
        }
    }

    /**
     * Simple chainable method to make {@link save()} calls a bit easier.
     * @see $throwOnNextSave
     * @param $bool
     * @return $this
     */
    public function throwOnNextSave($bool = true) {
        $this->throwOnNextSave = $bool;
        return $this;
    }

}<|MERGE_RESOLUTION|>--- conflicted
+++ resolved
@@ -1,11 +1,8 @@
 <?php
 namespace PhalconRest\API;
 
-<<<<<<< HEAD
 use PhalconRest\Util\ValidationException;
 
-=======
->>>>>>> 584e41d0
 /**
  * placeholder for future work
  *
