--- conflicted
+++ resolved
@@ -1,12 +1,7 @@
 <?php
 namespace PhalconRest\API;
 
-<<<<<<< HEAD
-use PhalconRest\Controllers\PermissionController;
-use PhalconRest\Util\ValidationException;
-=======
 use \PhalconRest\Exception\ValidationException;
->>>>>>> 7c910711
 
 /**
  * placeholder for future work
@@ -78,11 +73,7 @@
      * hold a list of MODEL columns that can be published to the api
      * this array is not directly modified but rather inferred
      * should work, even when side-loading data
-<<<<<<< HEAD
-     * should not store parent columns
-=======
      * !should not store parent columns!
->>>>>>> 7c910711
      *
      * start as null to detect and only load once
      * all columns - block columns = allow columns
@@ -138,24 +129,6 @@
      * @var bool
      */
     public static $throwOnSave = false;
-<<<<<<< HEAD
-
-    /**
-     * Instance counterpart of {@link $throwOnSave}. Resets after one save() call.
-     * If this is true, on save errors an exception will be thrown.
-     * If false, errors will be returned instead (original Phalcon behavior).
-     * If it's null, it'll obbey the global {@link $throwOnSave} flag.
-     * @see $throwOnSave
-     * @see throwOnNextSave()
-     * @see save()
-     * @var bool|null
-     */
-    public $throwOnNextSave = null;
-
-    /**
-     * auto populate a few key values
-     */
-=======
 
     /**
      * Instance counterpart of {@link $throwOnSave}. Resets after one save() call.
@@ -169,7 +142,6 @@
      */
     public $throwOnNextSave = null;
 
->>>>>>> 7c910711
     public function initialize()
     {
         $this->loadBlockColumns();
@@ -285,11 +257,7 @@
     public function getPrimaryKeyValue()
     {
         $key = $this->getPrimaryKeyName();
-<<<<<<< HEAD
-        return isset($this->$key)? $this->$key : null;
-=======
         return isset($this->$key) ? $this->$key : null;
->>>>>>> 7c910711
     }
 
     /**
@@ -400,7 +368,6 @@
         if ($this->blockColumns === null) {
             $this->loadBlockColumns();
 
-<<<<<<< HEAD
         }
         $blockColumns = $this->blockColumns;
 
@@ -421,28 +388,6 @@
                 $blockColumns = array_merge($blockColumns, $parentColumns);
             }
         }
-=======
-        }
-        $blockColumns = $this->blockColumns;
-
-
-        // also load parent(s) columns if requested
-        if ($includeParent) {
-            $parentModel = $this->getParentModel(true);
-            if ($parentModel) {
-                /** @var BaseModel $parentModel */
-                $parentModel = new $parentModel();
-                $parentColumns = $parentModel->getBlockColumns(true);
-
-                // the parent model may return null, let's catch and change to an empty array
-                // thus indicating that block columns have been "loaded" even if they are blank
-                if ($parentColumns == null) {
-                    $parentColumns = [];
-                }
-                $blockColumns = array_merge($blockColumns, $parentColumns);
-            }
-        }
->>>>>>> 7c910711
 
         // return block columns
         return $blockColumns;
@@ -494,10 +439,6 @@
             }
             $this->allowColumns = $allowColumns;
         }
-<<<<<<< HEAD
-
-=======
->>>>>>> 7c910711
         // give function the chance to re-merge in parent columns
         if ($includeParent) {
             $parentModel = $this->getParentModel(true);
@@ -619,11 +560,7 @@
             return false;
         }
 
-<<<<<<< HEAD
-        return $withNamespace? $modelNameSpace . $parentModelName : $parentModelName;
-=======
         return $withNamespace ? $modelNameSpace . $parentModelName : $parentModelName;
->>>>>>> 7c910711
     }
 
     /**
@@ -657,11 +594,6 @@
             }
 
             if ($throw) {
-<<<<<<< HEAD
-                throw new ValidationException('Validation Errors Encountered', [
-                    'code' => '50986904809',
-                    'dev' => get_called_class().'::save() failed'
-=======
                 $class = get_called_class();
                 $class = ltrim(substr($class, strrpos($class, '\\')), '\\');
                 throw new ValidationException('Validation Errors Encountered', [
@@ -671,16 +603,11 @@
                         'attributes' => $this->toArray(),
                         'map' => method_exists($this, 'columnMap')? $this->columnMap() : null,
                     ]
->>>>>>> 7c910711
                 ], $this->getMessages());
             }
         } else { //it worked! let's return something more useful than a boolean: the ID, if possible
             //an ID might not be found if there's something odd with the model's PK (hidden, for instance)
-<<<<<<< HEAD
-            return $this->getPrimaryKeyValue()?: true;
-=======
             return $this->getPrimaryKeyValue() ?: true;
->>>>>>> 7c910711
         }
 
         return $result;
@@ -692,12 +619,8 @@
      * @param $bool
      * @return $this
      */
-<<<<<<< HEAD
-    public function throwOnNextSave($bool = true) {
-=======
     public function throwOnNextSave($bool = true)
     {
->>>>>>> 7c910711
         $this->throwOnNextSave = $bool;
         return $this;
     }
