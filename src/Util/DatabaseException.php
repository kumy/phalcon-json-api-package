<?php
namespace PhalconRest\Util;

/**
<<<<<<< HEAD
 * Where caught Database Exceptions go to die, based on HTTP Exceptions
 * Retrieves additional information from the database error in case it's preceded by a PDOException.
 * This class deals only with MySQL error codes.
 *
 * @author igorsantos07
 */
class DatabaseException extends HTTPException
{

    const STATE_INTEGRITY_CONSTRAINT_VIOLATION = 23000;

    const CODE_DUPLICATE_UNIQUE_KEY = 1062;

    protected $details = [];

    public function __construct($title, $code, array $errorList, $previous)
    {
        if ($previous instanceof \PDOException) {
            //gets additional information about the database error
            $details = [
                'state' => $previous->errorInfo[0],
                'code'  => $previous->errorInfo[1],
                'msg'   => $previous->errorInfo[2],
            ];

            //retrieves useful information from the error message
            switch ($details['state']) {
                case self::STATE_INTEGRITY_CONSTRAINT_VIOLATION:
                    switch ($details['code']) {
                        case self::CODE_DUPLICATE_UNIQUE_KEY:
                            if (preg_match('|entry \'([\w\d-]*)\' for key \'([\w\d_]*)\'|', $details['msg'], $pieces)) {
                                $details['entry'] = explode('-', $pieces[1]);
                                $details['key']   = $pieces[2];
                            }
                            break;
                    }
                    break;
            }

            if (isset($errorList['dev'])) {
                $errorList['dev'] = array_merge($details, ['more' => $errorList['dev']]);
            } else {
                $errorList['dev'] = $details;
            }
            $this->details = $details;
        }

        parent::__construct($title, $code, $errorList, $previous);
    }

    public function getDetails() { return $this->details; }

}
=======
 * where caught Database Exceptions go to die, based on HTTP Exceptions
 *
 * @author jjenkins
 */
class DatabaseException extends \HttpException { }
>>>>>>> 584e41d0
<|MERGE_RESOLUTION|>--- conflicted
+++ resolved
@@ -2,64 +2,8 @@
 namespace PhalconRest\Util;
 
 /**
-<<<<<<< HEAD
- * Where caught Database Exceptions go to die, based on HTTP Exceptions
- * Retrieves additional information from the database error in case it's preceded by a PDOException.
- * This class deals only with MySQL error codes.
- *
- * @author igorsantos07
- */
-class DatabaseException extends HTTPException
-{
-
-    const STATE_INTEGRITY_CONSTRAINT_VIOLATION = 23000;
-
-    const CODE_DUPLICATE_UNIQUE_KEY = 1062;
-
-    protected $details = [];
-
-    public function __construct($title, $code, array $errorList, $previous)
-    {
-        if ($previous instanceof \PDOException) {
-            //gets additional information about the database error
-            $details = [
-                'state' => $previous->errorInfo[0],
-                'code'  => $previous->errorInfo[1],
-                'msg'   => $previous->errorInfo[2],
-            ];
-
-            //retrieves useful information from the error message
-            switch ($details['state']) {
-                case self::STATE_INTEGRITY_CONSTRAINT_VIOLATION:
-                    switch ($details['code']) {
-                        case self::CODE_DUPLICATE_UNIQUE_KEY:
-                            if (preg_match('|entry \'([\w\d-]*)\' for key \'([\w\d_]*)\'|', $details['msg'], $pieces)) {
-                                $details['entry'] = explode('-', $pieces[1]);
-                                $details['key']   = $pieces[2];
-                            }
-                            break;
-                    }
-                    break;
-            }
-
-            if (isset($errorList['dev'])) {
-                $errorList['dev'] = array_merge($details, ['more' => $errorList['dev']]);
-            } else {
-                $errorList['dev'] = $details;
-            }
-            $this->details = $details;
-        }
-
-        parent::__construct($title, $code, $errorList, $previous);
-    }
-
-    public function getDetails() { return $this->details; }
-
-}
-=======
  * where caught Database Exceptions go to die, based on HTTP Exceptions
  *
  * @author jjenkins
  */
-class DatabaseException extends \HttpException { }
->>>>>>> 584e41d0
+class DatabaseException extends \HttpException { }